﻿using Irony.Parsing;
using System;
using System.IO;
using System.Reflection;

namespace XLParser
{
    /// <summary>
    /// Contains the XLParser grammar
    /// </summary>
    [Language("Excel Formulas", "1.4.2", "Grammar for Excel Formulas")]
    public class ExcelFormulaGrammar : Grammar
    {
        #region 1-Terminals

        #region Symbols and operators

        public Terminal at => ToTerm("@");
        public Terminal comma => ToTerm(",");
        public Terminal colon => ToTerm(":");
        public Terminal hash => ToTerm("#");
        public Terminal semicolon => ToTerm(";");
        public Terminal OpenParen => ToTerm("(");
        public Terminal CloseParen => ToTerm(")");
        public Terminal CloseSquareParen => ToTerm("]");
        public Terminal OpenSquareParen => ToTerm("[");
        public Terminal exclamationMark => ToTerm("!");
        public Terminal CloseCurlyParen => ToTerm("}");
        public Terminal OpenCurlyParen => ToTerm("{");
        public Terminal QuoteS => ToTerm("'");

        public Terminal mulop => ToTerm("*");
        public Terminal plusop => ToTerm("+");
        public Terminal divop => ToTerm("/");
        public Terminal minop => ToTerm("-");
        public Terminal concatop => ToTerm("&");
        public Terminal expop => ToTerm("^");

        // Intersect op is a single space, which cannot be parsed normally so we need an ImpliedSymbolTerminal
        // Attention: ImpliedSymbolTerminal seems to break if you assign it a priority, and its default priority is low
        public Terminal intersectop { get; } = new ImpliedSymbolTerminal(GrammarNames.TokenIntersect);

        public Terminal percentop => ToTerm("%");

        public Terminal gtop => ToTerm(">");
        public Terminal eqop => ToTerm("=");
        public Terminal ltop => ToTerm("<");
        public Terminal neqop => ToTerm("<>");
        public Terminal gteop => ToTerm(">=");
        public Terminal lteop => ToTerm("<=");

        #endregion

        #region Literals

        public Terminal BoolToken { get; } = new RegexBasedTerminal(GrammarNames.TokenBool, "TRUE|FALSE")
        {
            Priority = TerminalPriority.Bool
        };

        public Terminal NumberToken { get; } = new NumberLiteral(GrammarNames.TokenNumber, NumberOptions.None)
        {
            DefaultIntTypes = new[] {TypeCode.Int32, TypeCode.Int64, NumberLiteral.TypeCodeBigInt}
        };

        public Terminal TextToken { get; } = new StringLiteral(GrammarNames.TokenText, "\"",
            StringOptions.AllowsDoubledQuote | StringOptions.AllowsLineBreak | StringOptions.NoEscapes);

        public Terminal SingleQuotedStringToken { get; } = new StringLiteral(GrammarNames.TokenSingleQuotedString, "'",
            StringOptions.AllowsDoubledQuote | StringOptions.AllowsLineBreak | StringOptions.NoEscapes)
        { Priority = TerminalPriority.SingleQuotedString };

<<<<<<< HEAD
        public Terminal ErrorToken { get; } = new RegexBasedTerminal(GrammarNames.TokenError, "#NULL!|#DIV/0!|#VALUE!|#NAME\\?|#NUM!|#N/A|#GETTING_DATA");
=======
        public Terminal ErrorToken { get; } = new RegexBasedTerminal(GrammarNames.TokenError, "#NULL!|#DIV/0!|#VALUE!|#NAME\\?|#NUM!|#N/A|#SPILL!");
>>>>>>> 27f33ba5
        public Terminal RefErrorToken => ToTerm("#REF!", GrammarNames.TokenRefError);

        #endregion

        #region Functions
        private const string SpecialUdfChars = "¡¢£¤¥¦§¨©«¬­®¯°±²³´¶·¸¹»¼½¾¿×÷"; // Non-word characters from ISO 8859-1 that are allowed in VBA identifiers
        private const string AllUdfChars = SpecialUdfChars + @"\\.\w";
        private const string UdfPrefixRegex = @"('[^<>""/\|?*]+\.xla'!|_xll\.)";

        // The following regex uses the rather exotic feature Character Class Subtraction
        // https://docs.microsoft.com/en-us/dotnet/standard/base-types/character-classes-in-regular-expressions#CharacterClassSubtraction
        private static readonly string UdfTokenRegex = $@"([{AllUdfChars}-[CcRr]]|{UdfPrefixRegex}[{AllUdfChars}]|{UdfPrefixRegex}?[{AllUdfChars}]{{2,1023}})\(";

        public Terminal UDFToken { get; } = new RegexBasedTerminal(GrammarNames.TokenUDF, UdfTokenRegex) {Priority = TerminalPriority.UDF};

        public Terminal ExcelRefFunctionToken { get; } = new RegexBasedTerminal(GrammarNames.TokenExcelRefFunction, "(INDEX|OFFSET|INDIRECT)\\(")
        { Priority = TerminalPriority.ExcelRefFunction };

        public Terminal ExcelConditionalRefFunctionToken { get; } = new RegexBasedTerminal(GrammarNames.TokenExcelConditionalRefFunction, "(IF|CHOOSE)\\(")
        { Priority = TerminalPriority.ExcelRefFunction };

        public Terminal ExcelFunction { get; } = new RegexBasedTerminal(GrammarNames.ExcelFunction,  "(" + string.Join("|", excelFunctionList) + ")\\(")
        { Priority = TerminalPriority.ExcelFunction };

        // Using this instead of Empty allows a more accurate tree
        public Terminal EmptyArgumentToken { get; } = new ImpliedSymbolTerminal(GrammarNames.TokenEmptyArgument);

        #endregion

        #region References and names

        private const string ColumnPattern = @"(?:[A-Z]{1,2}|[A-W][A-Z]{1,2}|X[A-E][A-Z]|XF[A-D])";

        public Terminal VRangeToken { get; } = new RegexBasedTerminal(GrammarNames.TokenVRange, "[$]?" + ColumnPattern + ":[$]?" + ColumnPattern);
        public Terminal HRangeToken { get; } = new RegexBasedTerminal(GrammarNames.TokenHRange, "[$]?[1-9][0-9]*:[$]?[1-9][0-9]*");

        private const string CellTokenRegex = "[$]?" + ColumnPattern + "[$]?[1-9][0-9]*";
        public Terminal CellToken { get; } = new RegexBasedTerminal(GrammarNames.TokenCell, CellTokenRegex)
        { Priority = TerminalPriority.CellToken };

        // Start with a letter or underscore, continue with word character (letters, numbers and underscore), dot or question mark 
        private const string NameStartCharRegex = @"[\p{L}\\_]";
        private const string NameValidCharacterRegex = @"[\w\\_\.\?€]";

        public Terminal NameToken { get; } = new RegexBasedTerminal(GrammarNames.TokenName, NameStartCharRegex + NameValidCharacterRegex + "*")
        { Priority = TerminalPriority.Name };

        // Words that are valid names, but are disallowed by Excel. E.g. "A1" is a valid name, but it is not because it is also a cell reference.
        // If we ever parse R1C1 references, make sure to include them here
        // TODO: Add all function names here
        
        private const string NameInvalidWordsRegex =
              "((TRUE|FALSE)" + NameValidCharacterRegex + "+)"
            // \w is equivalent to [\p{Ll}\p{Lu}\p{Lt}\p{Lo}\p{Lm}\p{Nd}\p{Pc}], we want the decimal left out here because otherwise "A11" would be a combination token
            + "|(" + CellTokenRegex + @"[\p{Ll}\p{Lu}\p{Lt}\p{Lo}\p{Lm}\p{Pc}\\_\.\?]" + NameValidCharacterRegex + "*)"
            ;

        // To prevent e.g. "A1A1" being parsed as 2 cell tokens
        public Terminal NamedRangeCombinationToken { get; } = new RegexBasedTerminal(GrammarNames.TokenNamedRangeCombination, NameInvalidWordsRegex + NameValidCharacterRegex + "+")
        { Priority = TerminalPriority.NamedRangeCombination };

        public Terminal ReservedNameToken = new RegexBasedTerminal(GrammarNames.TokenReservedName, @"_xlnm\.[a-zA-Z_]+")
        { Priority = TerminalPriority.ReservedName };

        #region Structured References

        //public Terminal SRTableNameToken = new RegexBasedTerminal(GrammarNames.TokenSRTableName, @"[\w\\.]+\[")
        //{Priority = 0};

        public Terminal SRColumnToken = new RegexBasedTerminal(GrammarNames.TokenSRColumn, @"[\w\\.]+")
        { Priority = TerminalPriority.SRColumn };

        //public Terminal SREnclosedColumnToken = new RegexBasedTerminal(GrammarNames.TokenSREnclosedColumn, @"\[( )*[\w+\\.,:#'""{}$^&*+=-></]+( )*\]")
        //{Priority = 0};

        #endregion

        #region Prefixes
        private const string mustBeQuotedInSheetName = @"\(\);{}#""=<>&+\-*/\^%, ";
        private const string notSheetNameChars = @"'*\[\]\\:/?";
        //const string singleQuotedContent = @"\w !@#$%^&*()\-\+={}|:;<>,\./\?" + "\\\"";
        //const string sheetRegEx = @"(([\w\.]+)|('([" + singleQuotedContent + @"]|'')+'))!";
        private static readonly string normalSheetName = $"[^{notSheetNameChars}{mustBeQuotedInSheetName}]+";
        private static readonly string quotedSheetName = $"([^{notSheetNameChars}]|'')*";
        //private static readonly string sheetRegEx = $"(({normalSheetName})|('{quotedSheetName}'))!";

        public Terminal SheetToken = new RegexBasedTerminal(GrammarNames.TokenSheet, $"{normalSheetName}!")
        { Priority = TerminalPriority.SheetToken };

        public Terminal SheetQuotedToken = new RegexBasedTerminal(GrammarNames.TokenSheetQuoted, $"{quotedSheetName}'!")
        { Priority = TerminalPriority.SheetQuotedToken };

        private static readonly string multiSheetRegex = $"{normalSheetName}:{normalSheetName}!";
        private static readonly string multiSheetQuotedRegex = $"{quotedSheetName}:{quotedSheetName}'!";
        public Terminal MultipleSheetsToken = new RegexBasedTerminal(GrammarNames.TokenMultipleSheets, multiSheetRegex)
        { Priority = TerminalPriority.MultipleSheetsToken };
        public Terminal MultipleSheetsQuotedToken = new RegexBasedTerminal(GrammarNames.TokenMultipleSheetsQuoted, multiSheetQuotedRegex)
        { Priority = TerminalPriority.MultipleSheetsToken };

        private const string fileNameNumericRegex = @"\[[0-9]+\]";
        public Terminal FileNameNumericToken = new RegexBasedTerminal(GrammarNames.TokenFileNameNumeric, fileNameNumericRegex)
        { Priority = TerminalPriority.FileNameNumericToken };
        
        private const string fileNameInBracketsRegex = @"\[[^\[\]]+\]";
        public Terminal FileNameEnclosedInBracketsToken { get; } = new RegexBasedTerminal(GrammarNames.TokenFileNameEnclosedInBrackets, fileNameInBracketsRegex)
            { Priority = TerminalPriority.FileName };
        
        // Source: https://stackoverflow.com/a/14632579
        private const string fileNameRegex = @"[^\.]+\..{1,4}";
        public Terminal FileName { get; } = new RegexBasedTerminal(GrammarNames.TokenFileName, fileNameRegex)
            { Priority = TerminalPriority.FileName };
        
        // Source: http://stackoverflow.com/a/6416209/572635
        private const string fileNameForbiddenCharacter = @"<>:""/\|?*";
        private const string filePathRegex = @"(?:[a-zA-Z]:|https?:\\|\\?\\?[\w\.-]+\\[\w.$]+)\\(([^" + fileNameForbiddenCharacter + @"\\]| )+\\)*";
        public Terminal FilePathToken { get; } = new RegexBasedTerminal(GrammarNames.TokenFilePath, filePathRegex);
        #endregion

        #endregion

        #endregion

        #region 2-NonTerminals
        // Most non-terminals are first defined here, so they can be used anywhere in the rules
        // Otherwise you can only use non-terminals that have been defined previously

        public NonTerminal Argument{ get; } = new NonTerminal(GrammarNames.Argument);
        public NonTerminal Arguments{ get; } = new NonTerminal(GrammarNames.Arguments);
        public NonTerminal ArrayColumns{ get; } = new NonTerminal(GrammarNames.ArrayColumns);
        public NonTerminal ArrayConstant{ get; } = new NonTerminal(GrammarNames.ArrayConstant);
        public NonTerminal ArrayFormula{ get; } = new NonTerminal(GrammarNames.ArrayFormula);
        public NonTerminal ArrayRows{ get; } = new NonTerminal(GrammarNames.ArrayRows);
        public NonTerminal Bool{ get; } = new NonTerminal(GrammarNames.Bool);
        public NonTerminal Cell{ get; } = new NonTerminal(GrammarNames.Cell);
        public NonTerminal Constant{ get; } = new NonTerminal(GrammarNames.Constant);
        public NonTerminal ConstantArray{ get; } = new NonTerminal(GrammarNames.ConstantArray);
        public NonTerminal DynamicDataExchange{ get; } = new NonTerminal(GrammarNames.DynamicDataExchange);
        public NonTerminal EmptyArgument{ get; } = new NonTerminal(GrammarNames.EmptyArgument);
        public NonTerminal Error{ get; } = new NonTerminal(GrammarNames.Error);
        public NonTerminal File { get; } = new NonTerminal(GrammarNames.File);
        public NonTerminal Formula{ get; } = new NonTerminal(GrammarNames.Formula);
        public NonTerminal FormulaWithEq{ get; } = new NonTerminal(GrammarNames.FormulaWithEq);
        public NonTerminal FunctionCall{ get; } = new NonTerminal(GrammarNames.FunctionCall);
        public NonTerminal FunctionName{ get; } = new NonTerminal(GrammarNames.FunctionName);
        public NonTerminal HRange{ get; } = new NonTerminal(GrammarNames.HorizontalRange);
        public NonTerminal InfixOp{ get; } = new NonTerminal(GrammarNames.TransientInfixOp);
        public NonTerminal NamedRange{ get; } = new NonTerminal(GrammarNames.NamedRange);
        public NonTerminal Number{ get; } = new NonTerminal(GrammarNames.Number);
        public NonTerminal PostfixOp{ get; } = new NonTerminal(GrammarNames.TransientPostfixOp);
        public NonTerminal Prefix{ get; } = new NonTerminal(GrammarNames.Prefix);
        public NonTerminal PrefixOp{ get; } = new NonTerminal(GrammarNames.TransientPrefixOp);
        public NonTerminal QuotedFileSheet{ get; } = new NonTerminal(GrammarNames.QuotedFileSheet);
        public NonTerminal Reference{ get; } = new NonTerminal(GrammarNames.Reference);
        //public NonTerminal ReferenceFunction{ get; } = new NonTerminal(GrammarNames.ReferenceFunction);
        public NonTerminal ReferenceItem{ get; } = new NonTerminal(GrammarNames.TransientReferenceItem);
        public NonTerminal ReferenceFunctionCall{ get; } = new NonTerminal(GrammarNames.ReferenceFunctionCall);
        public NonTerminal RefError{ get; } = new NonTerminal(GrammarNames.RefError);
        public NonTerminal RefFunctionName{ get; } = new NonTerminal(GrammarNames.RefFunctionName);
        public NonTerminal ReservedName{ get; } = new NonTerminal(GrammarNames.ReservedName);
        public NonTerminal Sheet{ get; } = new NonTerminal(GrammarNames.Sheet);
        public NonTerminal Start{ get; } = new NonTerminal(GrammarNames.TransientStart);
        public NonTerminal StructuredReference { get; } = new NonTerminal(GrammarNames.StructuredReference);
        public NonTerminal StructuredReferenceElement { get; } = new NonTerminal(GrammarNames.StructuredReferenceElement);
        public NonTerminal StructuredReferenceExpression { get; } = new NonTerminal(GrammarNames.StructuredReferenceExpression);
        //public NonTerminal StructuredReferenceKeyword { get; } = new NonTerminal(GrammarNames.StructuredReferenceKeyword);
        public NonTerminal StructuredReferenceTable { get; } = new NonTerminal(GrammarNames.StructuredReferenceTable);
        public NonTerminal Text{ get; } = new NonTerminal(GrammarNames.Text);
        public NonTerminal UDFName{ get; } = new NonTerminal(GrammarNames.UDFName);
        public NonTerminal UDFunctionCall{ get; } = new NonTerminal(GrammarNames.UDFunctionCall);
        public NonTerminal Union{ get; } = new NonTerminal(GrammarNames.Union);
        public NonTerminal VRange{ get; } = new NonTerminal(GrammarNames.VerticalRange);
        #endregion

        public ExcelFormulaGrammar() : base(false)
        {
            
            #region Punctuation
            MarkPunctuation(OpenParen, CloseParen);
            MarkPunctuation(OpenSquareParen, CloseSquareParen);
            MarkPunctuation(OpenCurlyParen, CloseCurlyParen);
            //exclamationMark.SetFlag(TermFlags.IsDelimiter);
            #endregion
            
            #region Rules

            #region Base rules
            Root = Start;

            Start.Rule = FormulaWithEq
                         | Formula
                         | ArrayFormula
                         ;
            MarkTransient(Start);

            ArrayFormula.Rule = OpenCurlyParen + eqop + Formula + CloseCurlyParen;

            FormulaWithEq.Rule = eqop + Formula;

            Formula.Rule =
                Reference
                | Constant
                | FunctionCall
                | ConstantArray
                | OpenParen + Formula + CloseParen
                | ReservedName
                ;
            //MarkTransient(Formula);

            ReservedName.Rule = ReservedNameToken;

            Constant.Rule = Number
                            | Text
                            | Bool
                            | Error
                            ;

            Text.Rule = TextToken;
            Number.Rule = NumberToken;
            Bool.Rule = BoolToken;
            Error.Rule = ErrorToken;
            RefError.Rule = RefErrorToken;
            #endregion

            #region Functions

            FunctionCall.Rule =
                  FunctionName + Arguments + CloseParen
                | PrefixOp + Formula
                | Formula + PostfixOp
                | Formula + InfixOp + Formula
                ;
                
            FunctionName.Rule = ExcelFunction;

            Arguments.Rule = MakeStarRule(Arguments, comma, Argument);
            //Arguments.Rule = Argument | Argument + comma + Arguments;

            EmptyArgument.Rule = EmptyArgumentToken;
            Argument.Rule = Formula | EmptyArgument;
            //MarkTransient(Argument);

            PrefixOp.Rule =
                ImplyPrecedenceHere(Precedence.UnaryPreFix) + plusop
                | ImplyPrecedenceHere(Precedence.UnaryPreFix) + minop
                | ImplyPrecedenceHere(Precedence.UnaryPreFix) + at;
            MarkTransient(PrefixOp);

            InfixOp.Rule =
                  expop
                | mulop
                | divop
                | plusop
                | minop
                | concatop
                | gtop
                | eqop
                | ltop
                | neqop
                | gteop
                | lteop;
            MarkTransient(InfixOp);

            //PostfixOp.Rule = ImplyPrecedenceHere(Precedence.UnaryPostFix) + percentop;
            // ImplyPrecedenceHere doesn't seem to work for this rule, but postfix has such a high priority shift will nearly always be the correct action
            PostfixOp.Rule = PreferShiftHere() + percentop;
            MarkTransient(PostfixOp);
            #endregion

            #region References

            Reference.Rule = ReferenceItem
                | ReferenceFunctionCall
                | OpenParen + Reference + PreferShiftHere() + CloseParen
                | Prefix + ReferenceItem
                | DynamicDataExchange
                ;

            ReferenceFunctionCall.Rule =
                  Reference + colon + Reference
                | Reference + intersectop + Reference
                | OpenParen + Union + CloseParen
                | RefFunctionName + Arguments + CloseParen
                | Reference + hash;
                ;

            RefFunctionName.Rule = ExcelRefFunctionToken | ExcelConditionalRefFunctionToken;

            Union.Rule = MakePlusRule(Union, comma, Reference);

            ReferenceItem.Rule =
                Cell
                | NamedRange
                | VRange
                | HRange
                | RefError
                | UDFunctionCall
                | StructuredReference
                ;
            MarkTransient(ReferenceItem);

            UDFunctionCall.Rule = UDFName + Arguments + CloseParen;
            UDFName.Rule = UDFToken;

            VRange.Rule = VRangeToken;
            HRange.Rule = HRangeToken;

            Cell.Rule = CellToken;

            File.Rule = FileNameNumericToken
                | FileNameEnclosedInBracketsToken
                | FilePathToken + FileNameEnclosedInBracketsToken
                | FilePathToken + FileName
                ;

            DynamicDataExchange.Rule = File + exclamationMark + SingleQuotedStringToken;

            NamedRange.Rule = NameToken | NamedRangeCombinationToken;
            Prefix.Rule =
                SheetToken
                | QuoteS + SheetQuotedToken
                | File + SheetToken
                | QuoteS + File + SheetQuotedToken
                | File + exclamationMark
                | MultipleSheetsToken
                | QuoteS + MultipleSheetsQuotedToken
                | File + MultipleSheetsToken
                | QuoteS + File + MultipleSheetsQuotedToken
                | RefErrorToken
                ;

            StructuredReferenceElement.Rule =
                  OpenSquareParen + SRColumnToken + CloseSquareParen
                | OpenSquareParen + NameToken + CloseSquareParen
                | FileNameEnclosedInBracketsToken;

            //StructuredReferenceKeyword.Rule = EnclosedInBracketsToken;

            StructuredReferenceTable.Rule = NameToken;

            StructuredReferenceExpression.Rule =
                  StructuredReferenceElement
                | at + StructuredReferenceElement
                | StructuredReferenceElement + colon + StructuredReferenceElement
                | at + StructuredReferenceElement + colon + StructuredReferenceElement
                | StructuredReferenceElement + comma + StructuredReferenceElement
                | StructuredReferenceElement + comma + StructuredReferenceElement + colon + StructuredReferenceElement
                | StructuredReferenceElement + comma + StructuredReferenceElement + comma + StructuredReferenceElement
                | StructuredReferenceElement + comma + StructuredReferenceElement + comma + StructuredReferenceElement + colon + StructuredReferenceElement
                ;

            StructuredReference.Rule =
                  StructuredReferenceElement
                | OpenSquareParen + StructuredReferenceExpression + CloseSquareParen
                | StructuredReferenceTable + StructuredReferenceElement
                | StructuredReferenceTable + OpenSquareParen + CloseSquareParen
                | StructuredReferenceTable + OpenSquareParen + StructuredReferenceExpression + CloseSquareParen
                ;
            #endregion

            #region Arrays
            ConstantArray.Rule = OpenCurlyParen + ArrayColumns + CloseCurlyParen;

            ArrayColumns.Rule = MakePlusRule(ArrayColumns, semicolon, ArrayRows);
            ArrayRows.Rule = MakePlusRule(ArrayRows, comma, ArrayConstant);

            ArrayConstant.Rule = Constant | PrefixOp + Number | RefError;
            #endregion

            #endregion

            #region 5-Operator Precedence            
            // Some of these operators are neutral associative instead of left associative,
            // but this ensures a consistent parse tree. As a lot of code is "hardcoded" onto the specific
            // structure of the parse tree, we like consistency.
            RegisterOperators(Precedence.Comparison, Associativity.Left, eqop, ltop, gtop, lteop, gteop, neqop);
            RegisterOperators(Precedence.Concatenation, Associativity.Left, concatop);
            RegisterOperators(Precedence.Addition, Associativity.Left, plusop, minop);
            RegisterOperators(Precedence.Multiplication, Associativity.Left, mulop, divop);
            RegisterOperators(Precedence.Exponentiation, Associativity.Left, expop, at);
            RegisterOperators(Precedence.UnaryPostFix, Associativity.Left, percentop, hash);
            RegisterOperators(Precedence.Union, Associativity.Left, comma);
            RegisterOperators(Precedence.Intersection, Associativity.Left, intersectop);
            RegisterOperators(Precedence.Range, Associativity.Left, colon);

            //RegisterOperators(Precedence.ParameterSeparator, comma);

            #endregion
        }

        

        #region Precedence and Priority constants
        // Source: https://support.office.com/en-us/article/Calculation-operators-and-precedence-48be406d-4975-4d31-b2b8-7af9e0e2878a
        // Could also be an enum, but this way you don't need int casts
        private static class Precedence
        {
            // Don't use priority 0, Irony seems to view it as no priority set
            public const int Comparison = 1;
            public const int Concatenation = 2;
            public const int Addition = 3;
            public const int Multiplication = 4;
            public const int Exponentiation = 5;
            public const int UnaryPostFix = 6;
            public const int UnaryPreFix = 7;
            //public const int Reference = 8;
            public const int Union = 9;
            public const int Intersection = 10;
            public const int Range = 11;
        }

        // Terminal priorities, indicates to lexer which token it should pick when multiple tokens can match
        // E.g. "A1" is both a CellToken and NamedRange, pick cell token because it has a higher priority
        // E.g. "A1Blah" Is Both a CellToken + NamedRange, NamedRange and NamedRangeCombination, pick NamedRangeCombination
        private static class TerminalPriority
        {
            // Irony Low value
            //public const int Low = -1000;

            public const int SRColumn = -900;

            public const int Name = -800;
            public const int ReservedName = -700;

            public const int FileName = -500;

            public const int SingleQuotedString = -100;

            // Irony Normal value, default value
            //public const int Normal = 0;
            public const int Bool = 0;

            public const int MultipleSheetsToken = 100;

            // Irony High value
            //public const int High = 1000;

            public const int CellToken = 1000;

            public const int NamedRangeCombination = 1100;

            public const int UDF = 1150;

            public const int ExcelFunction = 1200;
            public const int ExcelRefFunction = 1200;
            public const int FileNameNumericToken = 1200;
            public const int SheetToken = 1200;
            public const int SheetQuotedToken = 1200;
        }
        #endregion

        private static string[] excelFunctionList => GetExcelFunctionList();
        private static string[] GetExcelFunctionList()
        {
            var assembly = typeof(ExcelFormulaGrammar).GetTypeInfo().Assembly;
            var resource = assembly.GetManifestResourceStream("XLParser.Resources.ExcelBuiltinFunctionList.txt");
            using (var sr = new StreamReader(resource))
                return sr.ReadToEnd().Split(new[] { '\n', '\r' }, StringSplitOptions.RemoveEmptyEntries);
        }

    }

    #region Names
    /// <summary>
    /// Collection of names used for terminals and non-terminals in the Excel Formula Grammar.
    /// </summary>
    /// <remarks>
    /// Using these is strongly recommended, as these will change when breaking changes occur.
    /// It also allows you to see which code works on what grammar constructs.
    /// </remarks>
    // Keep these constants instead of methods/properties, since that allows them to be used in switch statements.
    public static class GrammarNames
    {
        #region Non-Terminals
        public const string Argument = "Argument";
        public const string Arguments = "Arguments";
        public const string ArrayColumns = "ArrayColumns";
        public const string ArrayConstant = "ArrayConstant";
        public const string ArrayFormula = "ArrayFormula";
        public const string ArrayRows = "ArrayRows";
        public const string Bool = "Bool";
        public const string Cell = "Cell";
        public const string Constant = "Constant";
        public const string ConstantArray = "ConstantArray";
        public const string DynamicDataExchange = "DynamicDataExchange";
        public const string EmptyArgument = "EmptyArgument";
        public const string Error = "Error";
        public const string ExcelFunction = "ExcelFunction";
        public const string File = "File";
        public const string Formula = "Formula";
        public const string FormulaWithEq = "FormulaWithEq";
        public const string FunctionCall = "FunctionCall";
        public const string FunctionName = "FunctionName";
        public const string HorizontalRange = "HRange";
        public const string NamedRange = "NamedRange";
        public const string Number = "Number";
        public const string Prefix = "Prefix";
        public const string QuotedFileSheet = "QuotedFileSheet";
        public const string Range = "Range";
        public const string Reference = "Reference";
        public const string ReferenceFunctionCall = "ReferenceFunctionCall";
        public const string RefError = "RefError";
        public const string RefFunctionName = "RefFunctionName";
        public const string ReservedName = "ReservedName";
        public const string Sheet = "Sheet";
        public const string StructuredReference = "StructuredReference";
        public const string StructuredReferenceElement = "StructuredReferenceElement";
        public const string StructuredReferenceExpression = "StructuredReferenceExpression";
        public const string StructuredReferenceTable = "StructuredReferenceTable";
        public const string Text = "Text";
        public const string UDFName = "UDFName";
        public const string UDFunctionCall = "UDFunctionCall";
        public const string Union = "Union";
        public const string VerticalRange = "VRange";
        #endregion

        #region Transient Non-Terminals
        public const string TransientStart = "Start";
        public const string TransientInfixOp = "InfixOp";
        public const string TransientPostfixOp = "PostfixOp";
        public const string TransientPrefixOp = "PrefixOp";
        public const string TransientReferenceItem = "ReferenceItem";
        #endregion

        #region Terminals
        public const string TokenBool = "BoolToken";
        public const string TokenCell = "CellToken";
        public const string TokenEmptyArgument = "EmptyArgumentToken";
        public const string TokenError = "ErrorToken";
        public const string TokenExcelRefFunction = "ExcelRefFunctionToken";
        public const string TokenExcelConditionalRefFunction = "ExcelConditionalRefFunctionToken";
        public const string TokenFilePath = "FilePathToken";
        public const string TokenFileName = "FileNameToken";
        public const string TokenFileNameEnclosedInBrackets = "FileNameEnclosedInBracketsToken";
        public const string TokenFileNameNumeric = "FileNameNumericToken";
        public const string TokenHRange = "HRangeToken";
        public const string TokenIntersect = "INTERSECT";
        public const string TokenMultipleSheets = "MultipleSheetsToken";
        public const string TokenMultipleSheetsQuoted = "MultipleSheetsQuotedToken";
        public const string TokenName = "NameToken";
        public const string TokenNamedRangeCombination = "NamedRangeCombinationToken";
        public const string TokenNumber = "NumberToken";
        public const string TokenRefError = "RefErrorToken";
        public const string TokenReservedName = "ReservedNameToken";
        public const string TokenSingleQuotedString = "SingleQuotedString";
        public const string TokenSheet = "SheetNameToken";
        public const string TokenSheetQuoted = "SheetNameQuotedToken";
        public const string TokenSRTableName = "SRTableName";
        public const string TokenSRKeyword = "SRKeyword";
        public const string TokenSRColumn = "SRColumn";
        public const string TokenSREnclosedColumn = "SREnclosedColumn";
        public const string TokenText = "TextToken";
        public const string TokenUDF = "UDFToken";
        public const string TokenUnionOperator = ",";
        public const string TokenVRange = "VRangeToken";

        #endregion

    }
    #endregion
}<|MERGE_RESOLUTION|>--- conflicted
+++ resolved
@@ -70,11 +70,7 @@
             StringOptions.AllowsDoubledQuote | StringOptions.AllowsLineBreak | StringOptions.NoEscapes)
         { Priority = TerminalPriority.SingleQuotedString };
 
-<<<<<<< HEAD
-        public Terminal ErrorToken { get; } = new RegexBasedTerminal(GrammarNames.TokenError, "#NULL!|#DIV/0!|#VALUE!|#NAME\\?|#NUM!|#N/A|#GETTING_DATA");
-=======
-        public Terminal ErrorToken { get; } = new RegexBasedTerminal(GrammarNames.TokenError, "#NULL!|#DIV/0!|#VALUE!|#NAME\\?|#NUM!|#N/A|#SPILL!");
->>>>>>> 27f33ba5
+        public Terminal ErrorToken { get; } = new RegexBasedTerminal(GrammarNames.TokenError, "#NULL!|#DIV/0!|#VALUE!|#NAME\\?|#NUM!|#N/A|#GETTING_DATA|#SPILL!");
         public Terminal RefErrorToken => ToTerm("#REF!", GrammarNames.TokenRefError);
 
         #endregion
